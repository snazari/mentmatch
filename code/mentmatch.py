import pandas as pd
from sentence_transformers import SentenceTransformer
from sklearn.metrics.pairwise import cosine_similarity
import numpy as np
import re # For cleaning text
import argparse

# --- Configuration ---
<<<<<<< HEAD
MENTEE_FILE_PATH = None
MENTOR_FILE_PATH = None
OUTPUT_FILE_PATH = None

# --- Argument Parser ---
def parse_arguments():
    parser = argparse.ArgumentParser(description="Match mentees and mentors based on semantic similarity.")
    parser.add_argument(
        '--mentee_file',
        type=str,
        default='./data/mentee_clean.xlsx',
        help='Path to the mentee input Excel file.'
    )
    parser.add_argument(
        '--mentor_file',
        type=str,
        default='./data/mentor_clean.xlsx',
        help='Path to the mentor input Excel file.'
    )
    parser.add_argument(
        '--output_file',
        type=str,
        default='mentor_mentee_matches.xlsx',
        help='Path to save the output matches Excel file.'
    )
    return parser.parse_args()
=======
MENTEE_FILE_PATH = '/datadrive/part1/sandbox/mentmatch/data/mentee_clean.xlsx' # <--- !!! UPDATE THIS PATH !!!
MENTOR_FILE_PATH = '/datadrive/part1/sandbox/mentmatch/data/mentor_clean_v2.xlsx' # <--- !!! UPDATE THIS PATH !!!
OUTPUT_FILE_PATH = '/datadrive/part1/sandbox/mentmatch/mentor_mentee_matches_20250415.xlsx' # Path to save the results
>>>>>>> fcb6a914

# Define the TARGET standardized column names we expect to use after renaming
MENTEE_TARGET_SEMANTIC_COLS = [
    'competencies_desired',
    'reason_for_participating',
    'hobby',
    'movie_genre',
    'book_genre',
    'fun_fact'
]
MENTOR_TARGET_SEMANTIC_COLS = [
    'competencies_offered',
    'reason_for_participating',
    'hobby',
    'movie_genre',
    'book_genre',
    'fun_fact'
]

# --- Helper Functions ---

def clean_text(text):
    """Basic text cleaning."""
    if pd.isna(text):
        return ""
    text = str(text).lower()
    text = re.sub(r'\s+', ' ', text).strip() # Remove extra whitespace
    return text

def combine_text_fields(row, columns):
    """Combine text from specified columns into a single string."""
    combined = []
    for col in columns:
        # Check if the target column exists in the row's index (DataFrame columns)
        if col in row.index and pd.notna(row[col]):
            combined.append(str(row[col]))
    return ". ".join(combined)


def standardize_col_names(df):
    """Standardize column names for easier access."""
    # Step 1: Basic standardization
    original_columns = df.columns.tolist()
    standardized_columns = [re.sub(r'[?"\':()\[\];,./]', '', col.lower().strip()) for col in original_columns]
    standardized_columns = [re.sub(r'\s+', '_', col) for col in standardized_columns]
    standardized_columns = [re.sub(r'_+', '_', col) for col in standardized_columns]
    df.columns = standardized_columns

    # --- DEBUGGING PRINT ---
    print("\n--- Columns after initial standardization (before renaming): ---")
    print(df.columns.tolist())
    # --- END DEBUGGING PRINT ---

    # Step 2: Manual renaming
    rename_map = {
        # Mentee specific
        'competencies_you_would_like_to_work_on_with_a_mentor': 'competencies_desired',
        'would_you_prefer_to_be_matched_with_a_mentor_in_the_same_amentum_connection_networks_as_you': 'prefer_same_network_mentee',
         # Handle specific mentee variation if different from mentor's standardized name
        'would_you_prefer_to_be_matched_with_a_mentor_in_the_same_acns_as_you': 'prefer_same_network_mentee', # Added based on user output
        'do_you_consider_yourself_an_introvert_extrovert_or_a_mix_of_both': 'personality', # Mentee version
        # Mentor specific
        'what_is_your_current_job_title': 'title',
        'select_your_occupation_category': 'category',
        'what_is_your_current_level_within_the_company': 'level',
        'who_is_your_direct_manager': 'manager', # Mentor's manager
        'in_which_time_zone_do_you_work_currently': 'time_zone',
        'how_many_years_have_you_been_with_amentum': 'years_with_amentum',
        # Use the exact name from Mentor's "initial standardization" printout
        'as_a_mentor_please_select_the_competencies_you_feel_you_could_teach': 'competencies_offered',
        'how_many_mentees_are_you_able_to_mentor_throughout_the_program': 'mentor_capacity',
        'what_amentum_connect_networks_are_you_a_member_of': 'amentum_connection_networks',
         # Handle specific mentor variation if different from mentee's standardized name
        'would_you_prefer_to_be_matched_with_a_mentee_in_the_same_acns_as_you': 'prefer_same_network_mentor', # Added based on user output
        'do_you_consider_yourself_an_introvert_extrovert_or_a_mixter_of_both': 'personality', # Mentor version ('mixter')
         # Common columns mapped to target names
        'name': 'name',
        'id': 'id',
        'email': 'email',
        'manager': 'manager',
        'title': 'title',
        'level': 'level',
        'category': 'category',
        'time_zone': 'time_zone',
        'years_with_amentum': 'years_with_amentum',
        'what_meeting_cadence_are_you_committed_to': 'meeting_cadence',
        'amentum_connection_networks': 'amentum_connection_networks',
        'why_are_you_interested_in_participating_in_the_mentoring_program': 'reason_for_participating',
        'did_you_previously_participate_in_an_amentum_or_jacobs_mentoring_program': 'previously_participated',
        'what_is_your_favorite_activityhobby': 'hobby',
        'what_is_your_favorite_movie_genre': 'movie_genre',
        'what_is_your_favorite_book_genre': 'book_genre',
        'what_is_your_top_bucket_list_item': 'bucket_list',
        'what_is_a_fun_fact_about_you': 'fun_fact'
    }
    existing_cols_to_rename = {k: v for k, v in rename_map.items() if k in df.columns}
    df = df.rename(columns=existing_cols_to_rename)

    # --- DEBUGGING PRINT ---
    print("\n--- Columns after final renaming: ---")
    print(df.columns.tolist())
    # --- END DEBUGGING PRINT ---

    return df

# --- Main Script ---

# 0. Parse Arguments
args = parse_arguments()
MENTEE_FILE_PATH = args.mentee_file
MENTOR_FILE_PATH = args.mentor_file
OUTPUT_FILE_PATH = args.output_file

# 1. Load Data
print("Loading data...")
try:
    df_mentees = pd.read_excel(MENTEE_FILE_PATH)
    df_mentors = pd.read_excel(MENTOR_FILE_PATH)
    print(f"Loaded {len(df_mentees)} mentees and {len(df_mentors)} mentors.")
except FileNotFoundError:
    print(f"Error: Could not find input files.")
    print(f"Please ensure '{MENTEE_FILE_PATH}' and '{MENTOR_FILE_PATH}' are correct.")
    exit()
except Exception as e:
    print(f"Error loading Excel files: {e}")
    exit()

# 2. Preprocessing and Standardization
print("\nPreprocessing data...")
df_mentees = standardize_col_names(df_mentees.copy())
df_mentors = standardize_col_names(df_mentors.copy())

# Ensure essential TARGET columns exist AFTER standardization/renaming
required_mentee_base = ['id', 'name', 'manager']
required_mentor_base = ['id', 'name', 'mentor_capacity']
required_mentee_cols = list(set(required_mentee_base + MENTEE_TARGET_SEMANTIC_COLS))
required_mentor_cols = list(set(required_mentor_base + MENTOR_TARGET_SEMANTIC_COLS))

missing_mentee = [col for col in required_mentee_cols if col not in df_mentees.columns]
missing_mentor = [col for col in required_mentor_cols if col not in df_mentors.columns]

if missing_mentee:
    print(f"\nError: Missing required TARGET columns in Mentee data: {missing_mentee}")
    # ... (error message details) ...
    exit()
if missing_mentor:
    print(f"\nError: Missing required TARGET columns in Mentor data: {missing_mentor}")
    # ... (error message details) ...
    exit()

# Combine text fields for semantic analysis using TARGET columns
print("\nCombining text fields for semantic profiles...")
df_mentees['semantic_profile'] = df_mentees.apply(lambda row: combine_text_fields(row, MENTEE_TARGET_SEMANTIC_COLS), axis=1)
df_mentors['semantic_profile'] = df_mentors.apply(lambda row: combine_text_fields(row, MENTOR_TARGET_SEMANTIC_COLS), axis=1)


# --- Data Cleaning for Mentor Capacity ---
print("\nCleaning mentor capacity data...")
if 'mentor_capacity' in df_mentors.columns:
    # Define mapping for common text numbers (add more if needed)
    num_map_lower = {
        'one': 1, 'two': 2, 'three': 3, 'four': 4, 'five': 5,
        'six': 6, 'seven': 7, 'eight': 8, 'nine': 9, 'ten': 10
    }
    # Create a map that includes original case and potential numeric strings
    num_map_combined = {k: v for k, v in num_map_lower.items()}
    num_map_combined.update({k.capitalize(): v for k, v in num_map_lower.items()}) # Add capitalized
    num_map_combined.update({str(i): i for i in range(1, 11)}) # Map numeric strings '1'->1 etc.

    # Apply replacement using the map
    # Convert column to string first to handle mixed types robustly before replacing
    # Use a temporary column to store intermediate string representation
    df_mentors['mentor_capacity_str'] = df_mentors['mentor_capacity'].astype(str).str.strip()
    df_mentors['mentor_capacity_cleaned'] = df_mentors['mentor_capacity_str'].replace(num_map_combined)

    # Convert to numeric, coercing errors (values not in map and not numeric) to NaN
    df_mentors['mentor_capacity_numeric'] = pd.to_numeric(df_mentors['mentor_capacity_cleaned'], errors='coerce')

    # Identify original values that failed conversion (for debugging)
    failed_conversion_mask = df_mentors['mentor_capacity_numeric'].isna() & df_mentors['mentor_capacity'].notna()
    if failed_conversion_mask.any():
        failed_values = df_mentors.loc[failed_conversion_mask, 'mentor_capacity'].unique()
        print(f"Warning: Could not convert the following original mentor capacities to numbers: {failed_values.tolist()}")
        print("These will be treated as NaN and filled with 1.")

    # Fill NaN capacity with a default (e.g., 1) and convert to integer
    # Use the numeric column for filling and conversion
    df_mentors['mentor_capacity'] = df_mentors['mentor_capacity_numeric'].fillna(1).astype(int)
    print("Mentor capacity cleaned and converted to integer.")

    # Optional: Drop intermediate columns if desired
    df_mentors = df_mentors.drop(columns=['mentor_capacity_str', 'mentor_capacity_cleaned', 'mentor_capacity_numeric'])

else:
    # This case should not happen based on previous checks, but good practice
    print("Error: 'mentor_capacity' column not found before cleaning step. Cannot proceed.")
    exit()
# --- END Data Cleaning Section ---


# Keep track of remaining mentor capacity using the correct index ('id')
if 'id' in df_mentors.columns:
    if df_mentors['id'].is_unique:
        mentor_remaining_capacity = df_mentors.set_index('id')['mentor_capacity'].to_dict()
    else:
        # Handle duplicate mentor IDs if necessary (as before)
        print("Warning: Duplicate mentor IDs found. Using capacity from the first occurrence of each ID.")
        mentor_capacity_series = df_mentors.drop_duplicates(subset=['id']).set_index('id')['mentor_capacity']
        mentor_remaining_capacity = mentor_capacity_series.to_dict()
else:
    print("Error: 'id' column not found in mentor data after renaming. Cannot track capacity.")
    exit()


# 3. Semantic Embeddings
print("\nGenerating semantic embeddings (this may take a while)...")
model = SentenceTransformer('all-MiniLM-L6-v2')
mentee_embeddings = model.encode(df_mentees['semantic_profile'].tolist(), show_progress_bar=True)
mentor_embeddings = model.encode(df_mentors['semantic_profile'].tolist(), show_progress_bar=True)
print("Embeddings generated.")

# 4. Matching Logic
print("\nCalculating matches...")
all_matches = []
similarity_matrix = cosine_similarity(mentee_embeddings, mentor_embeddings)

# Convert mentor info to lists/arrays
mentor_ids = df_mentors['id'].tolist()
mentor_names = df_mentors['name'].tolist()
default_series_mentor = pd.Series(index=df_mentors.index)
mentor_managers = df_mentors.get('manager', default_series_mentor).tolist()
mentor_cadence = df_mentors.get('meeting_cadence', default_series_mentor).tolist()
mentor_networks = df_mentors.get('amentum_connection_networks', default_series_mentor).tolist()
mentor_prefer_same_network = df_mentors.get('prefer_same_network_mentor', default_series_mentor).tolist()

# Store additional data for match summary
mentor_df_index = {id: idx for idx, id in enumerate(mentor_ids)}


for i, mentee in df_mentees.iterrows():
    mentee_id = mentee['id']
    mentee_name = mentee['name']
    mentee_manager = mentee.get('manager', None)
    mentee_cadence = mentee.get('meeting_cadence', None)
    mentee_networks = mentee.get('amentum_connection_networks', None)
    mentee_prefer_same_network = mentee.get('prefer_same_network_mentee', None)

    scores = similarity_matrix[i]
    mentor_scores = []
    for j, score in enumerate(scores):
        mentor_id = mentor_ids[j]
        mentor_name = mentor_names[j]
        mentor_cap = mentor_remaining_capacity.get(mentor_id, 0) # Use tracking dict

        # --- Apply Matching Constraints and Preferences ---
        final_score = score
        match_reasons = []
        match_reasons.append(f"Semantic similarity: {score:.2f}")

        # Skip if mentor capacity is exhausted or mentor is mentee's manager
        if mentor_cap <= 0: continue
        if pd.notna(mentee_manager) and isinstance(mentor_name, str) and mentor_name == mentee_manager: continue

        # Cadence Preference
        mentor_cad = mentor_cadence[j]
        if pd.notna(mentee_cadence) and pd.notna(mentor_cad) and mentee_cadence == mentor_cad:
            final_score += 0.1
            match_reasons.append(f"Meeting cadence match: {mentor_cad}")

        # Network Preference
        mentee_nets_str = str(mentee_networks) if pd.notna(mentee_networks) else ''
        mentor_nets_str = str(mentor_networks[j]) if pd.notna(mentor_networks[j]) else ''
        mentee_nets = set(item.strip() for item in mentee_nets_str.split(';') if item.strip())
        mentor_nets = set(item.strip() for item in mentor_nets_str.split(';') if item.strip())
        common_nets = mentee_nets.intersection(mentor_nets)
        mentee_pref = str(mentee_prefer_same_network).lower() == 'yes'
        mentor_pref = str(mentor_prefer_same_network[j]).lower() == 'yes'
        if common_nets:
            if mentee_pref and mentor_pref:
                final_score += 0.15
                match_reasons.append(f"Both prefer same network: {', '.join(common_nets)}")
            elif mentee_pref or mentor_pref:
                final_score += 0.05
                match_reasons.append(f"One prefers same network: {', '.join(common_nets)}")
            else:
                match_reasons.append(f"Common networks: {', '.join(common_nets)}")

        # Competency match (add to summary)
        mentee_competencies = str(mentee.get('competencies_desired', ''))
        mentor_competencies = str(df_mentors.iloc[j].get('competencies_offered', ''))
        if mentee_competencies and mentor_competencies:
            match_reasons.append(f"Competency match: mentee seeks {mentee_competencies.strip()}, mentor offers {mentor_competencies.strip()}")

        # Other match factors - add shared interests
        for interest_field in ['hobby', 'movie_genre', 'book_genre']:
            mentee_interest = str(mentee.get(interest_field, ''))
            mentor_interest = str(df_mentors.iloc[j].get(interest_field, ''))
            if mentee_interest and mentor_interest and mentee_interest.lower() == mentor_interest.lower():
                match_reasons.append(f"Shared {interest_field.replace('_', ' ')}: {mentee_interest}")

        # Create a concise match summary
        match_summary = "; ".join(match_reasons)

        mentor_scores.append({
            'mentor_id': mentor_id, 'mentor_name': mentor_name,
            'semantic_similarity': score, 'final_score': final_score,
            'match_summary': match_summary
        })

    # Sort and store top N matches
    sorted_mentors = sorted(mentor_scores, key=lambda x: x['final_score'], reverse=True)
    top_n = 5
    mentee_matches = {'mentee_id': mentee_id, 'mentee_name': mentee_name}
    for k in range(min(top_n, len(sorted_mentors))):
        match = sorted_mentors[k]
        mentee_matches[f'match_{k+1}_mentor_id'] = match['mentor_id']
        mentee_matches[f'match_{k+1}_mentor_name'] = match['mentor_name']
        mentee_matches[f'match_{k+1}_score'] = round(match['final_score'], 4)
        mentee_matches[f'match_{k+1}_semantic_similarity'] = round(match['semantic_similarity'], 4)
        mentee_matches[f'match_{k+1}_summary'] = match['match_summary']
    all_matches.append(mentee_matches)

# 5. Output Results
<<<<<<< HEAD
print(f"\nSaving results to {OUTPUT_FILE_PATH}...")
=======
print("\nSaving results...")
df_results = pd.DataFrame(all_matches)
cols_order = ['mentee_id', 'mentee_name']
for k in range(1, top_n + 1):
    if f'match_{k}_mentor_id' in df_results.columns:
        cols_order.extend([
            f'match_{k}_mentor_id',
            f'match_{k}_mentor_name',
            f'match_{k}_score',
            f'match_{k}_semantic_similarity',
            f'match_{k}_summary'
        ])
df_results = df_results[[col for col in cols_order if col in df_results.columns]]

>>>>>>> fcb6a914
try:
    df_results = pd.DataFrame(all_matches)
    cols_order = ['mentee_id', 'mentee_name']
    for k in range(1, top_n + 1):
        if f'match_{k}_mentor_id' in df_results.columns:
            cols_order.extend([f'match_{k}_mentor_id', f'match_{k}_mentor_name', f'match_{k}_score', f'match_{k}_semantic_similarity'])
    df_results = df_results[[col for col in cols_order if col in df_results.columns]]
    df_results.to_excel(OUTPUT_FILE_PATH, index=False)
    print(f"Successfully saved matches to {OUTPUT_FILE_PATH}")
except Exception as e:
    print(f"Error saving results to Excel: {e}")

print("\nScript finished.")<|MERGE_RESOLUTION|>--- conflicted
+++ resolved
@@ -3,43 +3,14 @@
 from sklearn.metrics.pairwise import cosine_similarity
 import numpy as np
 import re # For cleaning text
-import argparse
 
 # --- Configuration ---
-<<<<<<< HEAD
-MENTEE_FILE_PATH = None
-MENTOR_FILE_PATH = None
-OUTPUT_FILE_PATH = None
-
-# --- Argument Parser ---
-def parse_arguments():
-    parser = argparse.ArgumentParser(description="Match mentees and mentors based on semantic similarity.")
-    parser.add_argument(
-        '--mentee_file',
-        type=str,
-        default='./data/mentee_clean.xlsx',
-        help='Path to the mentee input Excel file.'
-    )
-    parser.add_argument(
-        '--mentor_file',
-        type=str,
-        default='./data/mentor_clean.xlsx',
-        help='Path to the mentor input Excel file.'
-    )
-    parser.add_argument(
-        '--output_file',
-        type=str,
-        default='mentor_mentee_matches.xlsx',
-        help='Path to save the output matches Excel file.'
-    )
-    return parser.parse_args()
-=======
 MENTEE_FILE_PATH = '/datadrive/part1/sandbox/mentmatch/data/mentee_clean.xlsx' # <--- !!! UPDATE THIS PATH !!!
 MENTOR_FILE_PATH = '/datadrive/part1/sandbox/mentmatch/data/mentor_clean_v2.xlsx' # <--- !!! UPDATE THIS PATH !!!
 OUTPUT_FILE_PATH = '/datadrive/part1/sandbox/mentmatch/mentor_mentee_matches_20250415.xlsx' # Path to save the results
->>>>>>> fcb6a914
 
 # Define the TARGET standardized column names we expect to use after renaming
+# These correspond to the values in the .rename() dictionary keys used for semantic profiles
 MENTEE_TARGET_SEMANTIC_COLS = [
     'competencies_desired',
     'reason_for_participating',
@@ -107,7 +78,7 @@
         'in_which_time_zone_do_you_work_currently': 'time_zone',
         'how_many_years_have_you_been_with_amentum': 'years_with_amentum',
         # Use the exact name from Mentor's "initial standardization" printout
-        'as_a_mentor_please_select_the_competencies_you_feel_you_could_teach': 'competencies_offered',
+        'as_a_mentor_you_will_be_helping_a_mentee_develop_core_competencies_that_will_enable_them_to_become_future_leaders_within_the_organization_please_select_the_competencies_you_feel_you_could_teach_': 'competencies_offered', # Adjusted based on user output
         'how_many_mentees_are_you_able_to_mentor_throughout_the_program': 'mentor_capacity',
         'what_amentum_connect_networks_are_you_a_member_of': 'amentum_connection_networks',
          # Handle specific mentor variation if different from mentee's standardized name
@@ -145,12 +116,6 @@
 
 # --- Main Script ---
 
-# 0. Parse Arguments
-args = parse_arguments()
-MENTEE_FILE_PATH = args.mentee_file
-MENTOR_FILE_PATH = args.mentor_file
-OUTPUT_FILE_PATH = args.output_file
-
 # 1. Load Data
 print("Loading data...")
 try:
@@ -361,9 +326,6 @@
     all_matches.append(mentee_matches)
 
 # 5. Output Results
-<<<<<<< HEAD
-print(f"\nSaving results to {OUTPUT_FILE_PATH}...")
-=======
 print("\nSaving results...")
 df_results = pd.DataFrame(all_matches)
 cols_order = ['mentee_id', 'mentee_name']
@@ -378,16 +340,9 @@
         ])
 df_results = df_results[[col for col in cols_order if col in df_results.columns]]
 
->>>>>>> fcb6a914
 try:
-    df_results = pd.DataFrame(all_matches)
-    cols_order = ['mentee_id', 'mentee_name']
-    for k in range(1, top_n + 1):
-        if f'match_{k}_mentor_id' in df_results.columns:
-            cols_order.extend([f'match_{k}_mentor_id', f'match_{k}_mentor_name', f'match_{k}_score', f'match_{k}_semantic_similarity'])
-    df_results = df_results[[col for col in cols_order if col in df_results.columns]]
     df_results.to_excel(OUTPUT_FILE_PATH, index=False)
-    print(f"Successfully saved matches to {OUTPUT_FILE_PATH}")
+    print(f"Matching suggestions saved to '{OUTPUT_FILE_PATH}'")
 except Exception as e:
     print(f"Error saving results to Excel: {e}")
 
